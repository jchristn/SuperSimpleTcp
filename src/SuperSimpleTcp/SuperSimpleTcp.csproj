﻿<Project Sdk="Microsoft.NET.Sdk">

  <PropertyGroup>
    <TargetFrameworks>net5.0;net6.0</TargetFrameworks>
    <GeneratePackageOnBuild>true</GeneratePackageOnBuild>
<<<<<<< HEAD
    <Version>2.6.1.4-ATS</Version>
=======
    <Version>3.0.0</Version>
>>>>>>> 5c4bfbef
    <Authors>Joel Christner</Authors>
    <Description>Simple wrapper for TCP client and server in C# with SSL support</Description>
    <Copyright>(c)2022 Joel Christner</Copyright>
    <PackageLicenseUrl></PackageLicenseUrl>
    <PackageProjectUrl>https://github.com/jchristn/supersimpletcp</PackageProjectUrl>
    <RepositoryUrl>https://github.com/jchristn/supersimpletcp</RepositoryUrl>
    <RepositoryType>Github</RepositoryType>
    <PackageTags>tcp messaging socket message sockets api rpc</PackageTags>
    <PackageReleaseNotes>Breaking change, allocation-free receive (thank you @joreg)</PackageReleaseNotes>
    <PackageId>SuperSimpleTcp</PackageId>
    <Product>SuperSimpleTcp</Product>
    <PackageIconUrl></PackageIconUrl>
    <PackageLicenseFile>LICENSE.md</PackageLicenseFile>
    <PackageIcon>icon.png</PackageIcon>
  </PropertyGroup>

  <PropertyGroup Condition="'$(Configuration)|$(TargetFramework)|$(Platform)'=='Debug|netcoreapp3.1|AnyCPU'">
    <DocumentationFile>SimpleTcp.xml</DocumentationFile>
  </PropertyGroup>

  <PropertyGroup Condition="'$(Configuration)|$(TargetFramework)|$(Platform)'=='Release|netcoreapp3.1|AnyCPU'">
    <DocumentationFile>SimpleTcp.xml</DocumentationFile>
  </PropertyGroup>
 
  <PropertyGroup Condition="'$(Configuration)|$(TargetFramework)|$(Platform)'=='Debug|netstandard2.0|AnyCPU'">
    <DocumentationFile>SimpleTcp.xml</DocumentationFile>
  </PropertyGroup>

  <PropertyGroup Condition="'$(Configuration)|$(TargetFramework)|$(Platform)'=='Release|netstandard2.0|AnyCPU'">
    <DocumentationFile>SimpleTcp.xml</DocumentationFile>
  </PropertyGroup>
 
  <PropertyGroup Condition="'$(Configuration)|$(TargetFramework)|$(Platform)'=='Debug|netstandard2.1|AnyCPU'">
    <DocumentationFile>SimpleTcp.xml</DocumentationFile>
  </PropertyGroup>

  <PropertyGroup Condition="'$(Configuration)|$(TargetFramework)|$(Platform)'=='Release|netstandard2.1|AnyCPU'">
    <DocumentationFile>SimpleTcp.xml</DocumentationFile>
  </PropertyGroup>
 
  <PropertyGroup Condition="'$(Configuration)|$(TargetFramework)|$(Platform)'=='Debug|net461|AnyCPU'">
    <DocumentationFile>SimpleTcp.xml</DocumentationFile>
  </PropertyGroup>

  <PropertyGroup Condition="'$(Configuration)|$(TargetFramework)|$(Platform)'=='Release|net461|AnyCPU'">
    <DocumentationFile>SimpleTcp.xml</DocumentationFile>
  </PropertyGroup>

    <PropertyGroup Condition="'$(Configuration)|$(TargetFramework)|$(Platform)'=='Debug|net5.0|AnyCPU'">
        <DocumentationFile>SimpleTcp.xml</DocumentationFile>
    </PropertyGroup>

    <PropertyGroup Condition="'$(Configuration)|$(TargetFramework)|$(Platform)'=='Release|net5.0|AnyCPU'">
        <DocumentationFile>SimpleTcp.xml</DocumentationFile>
    </PropertyGroup>

    <PropertyGroup Condition="'$(Configuration)|$(TargetFramework)|$(Platform)'=='Debug|net6.0|AnyCPU'">
        <DocumentationFile>SimpleTcp.xml</DocumentationFile>
    </PropertyGroup>

    <PropertyGroup Condition="'$(Configuration)|$(TargetFramework)|$(Platform)'=='Release|net6.0|AnyCPU'">
        <DocumentationFile>SimpleTcp.xml</DocumentationFile>
    </PropertyGroup>

    <ItemGroup>
    <None Include="assets\icon.png">
      <Pack>True</Pack>
      <PackagePath></PackagePath>
    </None>
    <None Include="LICENSE.md">
      <Pack>True</Pack>
      <PackagePath></PackagePath>
    </None>
  </ItemGroup>
 
  <ItemGroup>
    <None Update="assets\icon.ico">
      <CopyToOutputDirectory>Always</CopyToOutputDirectory>
    </None>
    <None Update="assets\icon.png">
      <CopyToOutputDirectory>Always</CopyToOutputDirectory>
    </None>
  </ItemGroup>

</Project><|MERGE_RESOLUTION|>--- conflicted
+++ resolved
@@ -3,11 +3,7 @@
   <PropertyGroup>
     <TargetFrameworks>net5.0;net6.0</TargetFrameworks>
     <GeneratePackageOnBuild>true</GeneratePackageOnBuild>
-<<<<<<< HEAD
-    <Version>2.6.1.4-ATS</Version>
-=======
-    <Version>3.0.0</Version>
->>>>>>> 5c4bfbef
+    <Version>3.0.0-ATS</Version>
     <Authors>Joel Christner</Authors>
     <Description>Simple wrapper for TCP client and server in C# with SSL support</Description>
     <Copyright>(c)2022 Joel Christner</Copyright>
