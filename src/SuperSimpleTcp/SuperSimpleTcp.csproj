--- conflicted
+++ resolved
@@ -3,18 +3,6 @@
   <PropertyGroup>
     <TargetFrameworks>netcoreapp3.1;netstandard2.0;netstandard2.1;net461;net48;net5.0;net6.0</TargetFrameworks>
     <GeneratePackageOnBuild>true</GeneratePackageOnBuild>
-<<<<<<< HEAD
-    <Version>3.0.0.2-ATS</Version>
-    <Authors>Joel Christner</Authors>
-    <Description>Simple wrapper for TCP client and server in C# with SSL support</Description>
-    <Copyright>(c)2022 Joel Christner</Copyright>
-    <PackageLicenseUrl></PackageLicenseUrl>
-    <PackageProjectUrl>https://github.com/jchristn/supersimpletcp</PackageProjectUrl>
-    <RepositoryUrl>https://github.com/jchristn/supersimpletcp</RepositoryUrl>
-    <RepositoryType>Github</RepositoryType>
-    <PackageTags>tcp messaging socket message sockets api rpc</PackageTags>
-    <PackageReleaseNotes>Breaking change, allocation-free receive (thank you @joreg)</PackageReleaseNotes>
-=======
     <Version>3.0.4</Version>
 	  <PackageReleaseNotes>Thank you @ATS-CE for fix regarding TLS timeout</PackageReleaseNotes>
 	  <Authors>Joel Christner</Authors>
@@ -25,7 +13,6 @@
 	  <RepositoryUrl>https://github.com/jchristn/supersimpletcp</RepositoryUrl>
 	  <RepositoryType>Github</RepositoryType>
 	  <PackageTags>tcp messaging socket message sockets api rpc</PackageTags>
->>>>>>> 6fa8d165
     <PackageId>SuperSimpleTcp</PackageId>
     <Product>SuperSimpleTcp</Product>
     <PackageIconUrl></PackageIconUrl>
