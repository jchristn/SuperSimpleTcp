﻿<Project Sdk="Microsoft.NET.Sdk">

  <PropertyGroup>
    <TargetFrameworks>net5.0;net6.0</TargetFrameworks>
    <GeneratePackageOnBuild>true</GeneratePackageOnBuild>
<<<<<<< HEAD
    <Version>3.0.0-ATS</Version>
=======
    <Version>3.0.0.1</Version>
>>>>>>> 52ba8d1a
    <Authors>Joel Christner</Authors>
    <Description>Simple wrapper for TCP client and server in C# with SSL support</Description>
    <Copyright>(c)2022 Joel Christner</Copyright>
    <PackageLicenseUrl></PackageLicenseUrl>
    <PackageProjectUrl>https://github.com/jchristn/supersimpletcp</PackageProjectUrl>
    <RepositoryUrl>https://github.com/jchristn/supersimpletcp</RepositoryUrl>
    <RepositoryType>Github</RepositoryType>
    <PackageTags>tcp messaging socket message sockets api rpc</PackageTags>
    <PackageReleaseNotes>Breaking change, allocation-free receive (thank you @joreg)</PackageReleaseNotes>
    <PackageId>SuperSimpleTcp</PackageId>
    <Product>SuperSimpleTcp</Product>
    <PackageIconUrl></PackageIconUrl>
    <PackageLicenseFile>LICENSE.md</PackageLicenseFile>
    <PackageIcon>icon.png</PackageIcon>
  </PropertyGroup>

  <PropertyGroup Condition="'$(Configuration)|$(TargetFramework)|$(Platform)'=='Debug|netcoreapp3.1|AnyCPU'">
    <DocumentationFile>SimpleTcp.xml</DocumentationFile>
  </PropertyGroup>

  <PropertyGroup Condition="'$(Configuration)|$(TargetFramework)|$(Platform)'=='Release|netcoreapp3.1|AnyCPU'">
    <DocumentationFile>SimpleTcp.xml</DocumentationFile>
  </PropertyGroup>
 
  <PropertyGroup Condition="'$(Configuration)|$(TargetFramework)|$(Platform)'=='Debug|netstandard2.0|AnyCPU'">
    <DocumentationFile>SimpleTcp.xml</DocumentationFile>
  </PropertyGroup>

  <PropertyGroup Condition="'$(Configuration)|$(TargetFramework)|$(Platform)'=='Release|netstandard2.0|AnyCPU'">
    <DocumentationFile>SimpleTcp.xml</DocumentationFile>
  </PropertyGroup>
 
  <PropertyGroup Condition="'$(Configuration)|$(TargetFramework)|$(Platform)'=='Debug|netstandard2.1|AnyCPU'">
    <DocumentationFile>SimpleTcp.xml</DocumentationFile>
  </PropertyGroup>

  <PropertyGroup Condition="'$(Configuration)|$(TargetFramework)|$(Platform)'=='Release|netstandard2.1|AnyCPU'">
    <DocumentationFile>SimpleTcp.xml</DocumentationFile>
  </PropertyGroup>
 
  <PropertyGroup Condition="'$(Configuration)|$(TargetFramework)|$(Platform)'=='Debug|net461|AnyCPU'">
    <DocumentationFile>SimpleTcp.xml</DocumentationFile>
  </PropertyGroup>

  <PropertyGroup Condition="'$(Configuration)|$(TargetFramework)|$(Platform)'=='Release|net461|AnyCPU'">
    <DocumentationFile>SimpleTcp.xml</DocumentationFile>
  </PropertyGroup>

    <PropertyGroup Condition="'$(Configuration)|$(TargetFramework)|$(Platform)'=='Debug|net5.0|AnyCPU'">
        <DocumentationFile>SimpleTcp.xml</DocumentationFile>
    </PropertyGroup>

    <PropertyGroup Condition="'$(Configuration)|$(TargetFramework)|$(Platform)'=='Release|net5.0|AnyCPU'">
        <DocumentationFile>SimpleTcp.xml</DocumentationFile>
    </PropertyGroup>

    <PropertyGroup Condition="'$(Configuration)|$(TargetFramework)|$(Platform)'=='Debug|net6.0|AnyCPU'">
        <DocumentationFile>SimpleTcp.xml</DocumentationFile>
    </PropertyGroup>

    <PropertyGroup Condition="'$(Configuration)|$(TargetFramework)|$(Platform)'=='Release|net6.0|AnyCPU'">
        <DocumentationFile>SimpleTcp.xml</DocumentationFile>
    </PropertyGroup>

    <ItemGroup>
    <None Include="assets\icon.png">
      <Pack>True</Pack>
      <PackagePath></PackagePath>
    </None>
    <None Include="LICENSE.md">
      <Pack>True</Pack>
      <PackagePath></PackagePath>
    </None>
  </ItemGroup>
 
  <ItemGroup>
    <None Update="assets\icon.ico">
      <CopyToOutputDirectory>Always</CopyToOutputDirectory>
    </None>
    <None Update="assets\icon.png">
      <CopyToOutputDirectory>Always</CopyToOutputDirectory>
    </None>
  </ItemGroup>

</Project><|MERGE_RESOLUTION|>--- conflicted
+++ resolved
@@ -3,11 +3,7 @@
   <PropertyGroup>
     <TargetFrameworks>net5.0;net6.0</TargetFrameworks>
     <GeneratePackageOnBuild>true</GeneratePackageOnBuild>
-<<<<<<< HEAD
-    <Version>3.0.0-ATS</Version>
-=======
-    <Version>3.0.0.1</Version>
->>>>>>> 52ba8d1a
+    <Version>3.0.0.1-ATS</Version>
     <Authors>Joel Christner</Authors>
     <Description>Simple wrapper for TCP client and server in C# with SSL support</Description>
     <Copyright>(c)2022 Joel Christner</Copyright>
