--- conflicted
+++ resolved
@@ -760,11 +760,7 @@
                         }
 
                         CancellationTokenSource tlsCts = CancellationTokenSource.CreateLinkedTokenSource(_listenerToken, _token);
-<<<<<<< HEAD
-                        tlsCts.CancelAfter(3000);
-=======
                         tlsCts.CancelAfter(_settings.IdleClientEvaluationIntervalMs);
->>>>>>> bb1b5add
 
                         bool success = await StartTls(client, tlsCts.Token).ConfigureAwait(false);
                         if (!success)
@@ -823,8 +819,6 @@
         {
             try
             {
-<<<<<<< HEAD
-=======
 #if NET461 || NET48 || NETSTANDARD2_0
 
                 var authTask = client.SslStream.AuthenticateAsServerAsync(
@@ -842,7 +836,6 @@
 
 #elif NETSTANDARD2_1 || NETCOREAPP3_1 || NET5_0_OR_GREATER
 
->>>>>>> bb1b5add
                 var sslServerAuthOptions = new SslServerAuthenticationOptions
                 {
                     ServerCertificate = _sslCertificate,
@@ -850,14 +843,9 @@
                     EnabledSslProtocols = SslProtocols.Tls12,
                     CertificateRevocationCheckMode = _settings.CheckCertificateRevocation ? X509RevocationMode.Online : X509RevocationMode.NoCheck
                 };
-<<<<<<< HEAD
-
                 await client.SslStream.AuthenticateAsServerAsync(sslServerAuthOptions, token);
-=======
-                await client.SslStream.AuthenticateAsServerAsync(sslServerAuthOptions, token);
 
 #endif
->>>>>>> bb1b5add
 
                 if (!client.SslStream.IsEncrypted)
                 {
@@ -1227,6 +1215,6 @@
             }
         }
 
-#endregion
+        #endregion
     }
 }