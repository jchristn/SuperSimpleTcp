--- conflicted
+++ resolved
@@ -113,7 +113,7 @@
         /// <summary>
         /// Enable or disable acceptance of invalid SSL certificates.
         /// </summary>
-        public bool AcceptInvalidCertificates = false;
+        public bool AcceptInvalidCertificates = true;
 
         /// <summary>
         /// Enable or disable mutual authentication of SSL client and server.
@@ -121,9 +121,6 @@
         public bool MutuallyAuthenticate = true;
 
         /// <summary>
-<<<<<<< HEAD
-        /// Enable or disable checking the certificate revocation list during the certificate validation process.
-=======
         /// Enable or disable whether the data receiver thread fires the DataReceived event from a background task.
         /// The default is enabled.
         /// </summary>
@@ -131,20 +128,13 @@
 
         /// <summary>
         /// Enable or disable checking certificate revocation list during the validation process.
->>>>>>> 6fa8d165
         /// </summary>
         public bool CheckCertificateRevocation = true;
 
         /// <summary>
-<<<<<<< HEAD
-        /// Gets or sets a RemoteCertificateValidationCallback delegate that's responsible for validating the certificate supplied by the remote party.
-        /// </summary>
-        public RemoteCertificateValidationCallback ServerCertificateValidationCallback = null;
-=======
         /// Delegate responsible for validating a certificate supplied by a remote party.
         /// </summary>
         public RemoteCertificateValidationCallback CertificateValidationCallback = null;
->>>>>>> 6fa8d165
 
         #endregion
 
