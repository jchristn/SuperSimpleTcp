﻿using System;
using System.Collections.Generic;
using System.Net.Security;

namespace SuperSimpleTcp
{
    /// <summary>
    /// SimpleTcp server settings.
    /// </summary>
    public class SimpleTcpServerSettings
    {
        #region Public-Members

        /// <summary>
        /// Buffer size to use while interacting with streams. 
        /// </summary>
        public int StreamBufferSize
        {
            get
            {
                return _streamBufferSize;
            }
            set
            {
                if (value < 1) throw new ArgumentException("StreamBufferSize must be one or greater.");
                if (value > 65536) throw new ArgumentException("StreamBufferSize must be less than or equal to 65,536.");
                _streamBufferSize = value;
            }
        }

        /// <summary>
        /// Maximum amount of time to wait before considering a client idle and disconnecting them. 
        /// By default, this value is set to 0, which will never disconnect a client due to inactivity.
        /// The timeout is reset any time a message is received from a client.
        /// For instance, if you set this value to 30000, the client will be disconnected if the server has not received a message from the client within 30 seconds.
        /// </summary>
        public int IdleClientTimeoutMs
        {
            get
            {
                return _idleClientTimeoutMs;
            }
            set
            {
                if (value < 0) throw new ArgumentException("IdleClientTimeoutMs must be zero or greater.");
                _idleClientTimeoutMs = value;
            }
        }

        /// <summary>
        /// Maximum number of connections the server will accept.
        /// Default is 4096.  Value must be greater than zero.
        /// </summary>
        public int MaxConnections
        {
            get
            {
                return _maxConnections;
            }
            set
            {
                if (value < 1) throw new ArgumentException("Max connections must be greater than zero.");
                _maxConnections = value;
            }
        }

        /// <summary>
        /// Number of milliseconds to wait between each iteration of evaluating connected clients to see if they have exceeded the configured timeout interval.
        /// </summary>
        public int IdleClientEvaluationIntervalMs
        {
            get
            {
                return _idleClientEvaluationIntervalMs;
            }
            set
            {
                if (value < 1) throw new ArgumentOutOfRangeException("IdleClientEvaluationIntervalMs must be one or greater.");
                _idleClientEvaluationIntervalMs = value;
            }
        }

        /// <summary>
        /// Enable or disable acceptance of invalid SSL certificates.
        /// </summary>
        public bool AcceptInvalidCertificates = false;

        /// <summary>
        /// Enable or disable mutual authentication of SSL client and server.
        /// </summary>
        public bool MutuallyAuthenticate = true;

        /// <summary>
<<<<<<< HEAD
        /// Enable or disable checking the certificate revocation list during the certificate validation process.
=======
        /// Enable or disable whether the data receiver thread fires the DataReceived event from a background task.
        /// The default is enabled.
        /// </summary>
        public bool UseAsyncDataReceivedEvents = true;

        /// <summary>
        /// Enable or disable checking certificate revocation list during the validation process.
>>>>>>> 6fa8d165
        /// </summary>
        public bool CheckCertificateRevocation = true;

        /// <summary>
<<<<<<< HEAD
        /// Gets or sets a RemoteCertificateValidationCallback delegate that's responsible for validating the certificate supplied by the remote party.
        /// </summary>
        public RemoteCertificateValidationCallback ClientCertificateValidationCallback = null;
=======
        /// Delegate responsible for validating a certificate supplied by a remote party.
        /// </summary>
        public RemoteCertificateValidationCallback CertificateValidationCallback = null;
>>>>>>> 6fa8d165

        /// <summary>
        /// The list of permitted IP addresses from which connections can be received.
        /// </summary>
        public List<string> PermittedIPs
        {
            get
            {
                return _permittedIPs;
            }
            set
            {
                if (value == null) _permittedIPs = new List<string>();
                else _permittedIPs = value;
            }
        }

        /// <summary>
        /// The list of blocked IP addresses from which connections will be declined.
        /// </summary>
        public List<string> BlockedIPs
        {
            get
            {
                return _blockedIPs;
            }
            set
            {
                if (value == null) _blockedIPs = new List<string>();
                else _blockedIPs = value;
            }
        }
        #endregion

        #region Private-Members

        private int _streamBufferSize = 65536;
        private int _maxConnections = 4096;
        private int _idleClientTimeoutMs = 0;
        private int _idleClientEvaluationIntervalMs = 5000;
        private List<string> _permittedIPs = new List<string>();
        private List<string> _blockedIPs = new List<string>();

        #endregion

        #region Constructors-and-Factories

        /// <summary>
        /// Instantiate the object.
        /// </summary>
        public SimpleTcpServerSettings()
        {

        }

        #endregion

        #region Public-Methods

        #endregion

        #region Private-Methods

        #endregion
    }
}<|MERGE_RESOLUTION|>--- conflicted
+++ resolved
@@ -83,7 +83,7 @@
         /// <summary>
         /// Enable or disable acceptance of invalid SSL certificates.
         /// </summary>
-        public bool AcceptInvalidCertificates = false;
+        public bool AcceptInvalidCertificates = true;
 
         /// <summary>
         /// Enable or disable mutual authentication of SSL client and server.
@@ -91,9 +91,6 @@
         public bool MutuallyAuthenticate = true;
 
         /// <summary>
-<<<<<<< HEAD
-        /// Enable or disable checking the certificate revocation list during the certificate validation process.
-=======
         /// Enable or disable whether the data receiver thread fires the DataReceived event from a background task.
         /// The default is enabled.
         /// </summary>
@@ -101,20 +98,13 @@
 
         /// <summary>
         /// Enable or disable checking certificate revocation list during the validation process.
->>>>>>> 6fa8d165
         /// </summary>
         public bool CheckCertificateRevocation = true;
 
         /// <summary>
-<<<<<<< HEAD
-        /// Gets or sets a RemoteCertificateValidationCallback delegate that's responsible for validating the certificate supplied by the remote party.
-        /// </summary>
-        public RemoteCertificateValidationCallback ClientCertificateValidationCallback = null;
-=======
         /// Delegate responsible for validating a certificate supplied by a remote party.
         /// </summary>
         public RemoteCertificateValidationCallback CertificateValidationCallback = null;
->>>>>>> 6fa8d165
 
         /// <summary>
         /// The list of permitted IP addresses from which connections can be received.
@@ -147,6 +137,7 @@
                 else _blockedIPs = value;
             }
         }
+
         #endregion
 
         #region Private-Members
